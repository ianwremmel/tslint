{
  "name": "tslint",
<<<<<<< HEAD
  "version": "3.15.0-dev.0",
=======
  "version": "4.0.0-dev",
>>>>>>> 439d7401
  "description": "An extensible static analysis linter for the TypeScript language",
  "bin": {
    "tslint": "./bin/tslint"
  },
  "main": "./lib/tslint",
  "typings": "./lib/tslint",
  "repository": {
    "type": "git",
    "url": "https://github.com/palantir/tslint.git"
  },
  "keywords": [
    "cli",
    "typescript",
    "linter"
  ],
  "scripts": {
    "test": "grunt"
  },
  "dependencies": {
    "colors": "^1.1.2",
    "diff": "^2.2.1",
    "findup-sync": "~0.3.0",
    "glob": "^7.0.3",
    "optimist": "~0.6.0",
    "resolve": "^1.1.7",
    "underscore.string": "^3.3.4"
  },
  "devDependencies": {
    "chai": "^3.0.0",
    "grunt": "^1.0.1",
    "grunt-cli": "^1.2.0",
    "grunt-contrib-clean": "^1.0.0",
    "grunt-eslint": "^18.1.0",
    "grunt-mocha-test": "^0.12.7",
    "grunt-npm-command": "^0.1.2",
    "grunt-run": "~0.6.0",
    "grunt-ts": "^5.1.0",
    "grunt-tslint": "latest",
    "js-yaml": "^3.4.6",
    "mocha": "^2.2.5",
    "tslint": "next",
    "tslint-test-config-non-relative": "file:test/external/tslint-test-config-non-relative",
<<<<<<< HEAD
    "typescript": ">=2.0.0-dev"
=======
    "typescript": "1.8.10"
>>>>>>> 439d7401
  },
  "peerDependencies": {
    "typescript": ">=1.7.3 || >=1.8.0-dev || >=1.9.0-dev || >=2.0.0-dev || >=2.1.0-dev"
  },
  "license": "Apache-2.0",
  "typescript": {
    "definition": "lib/tslint.d.ts"
  }
}<|MERGE_RESOLUTION|>--- conflicted
+++ resolved
@@ -1,10 +1,6 @@
 {
   "name": "tslint",
-<<<<<<< HEAD
-  "version": "3.15.0-dev.0",
-=======
   "version": "4.0.0-dev",
->>>>>>> 439d7401
   "description": "An extensible static analysis linter for the TypeScript language",
   "bin": {
     "tslint": "./bin/tslint"
@@ -47,11 +43,7 @@
     "mocha": "^2.2.5",
     "tslint": "next",
     "tslint-test-config-non-relative": "file:test/external/tslint-test-config-non-relative",
-<<<<<<< HEAD
     "typescript": ">=2.0.0-dev"
-=======
-    "typescript": "1.8.10"
->>>>>>> 439d7401
   },
   "peerDependencies": {
     "typescript": ">=1.7.3 || >=1.8.0-dev || >=1.9.0-dev || >=2.0.0-dev || >=2.1.0-dev"
