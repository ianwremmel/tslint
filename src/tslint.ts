--- conflicted
+++ resolved
@@ -33,11 +33,8 @@
 import {arrayify} from "./utils";
 
 class Linter {
-<<<<<<< HEAD
     public static VERSION = "3.7.0-dev.5";
-=======
-    public static VERSION = "3.7.4";
->>>>>>> f6b64cb7
+
     public static findConfiguration = findConfiguration;
     public static findConfigurationPath = findConfigurationPath;
     public static getRulesDirectories = getRulesDirectories;
