--- conflicted
+++ resolved
@@ -1,11 +1,6 @@
 Change Log
 ===
 
-<<<<<<< HEAD
-v4.0.0-dev.3
----
-* Include latest v4.0.2 changes
-=======
 v4.1.1
 ---
 
@@ -56,7 +51,6 @@
 * Yuichi Nukiyama
 * tdsmithATabc
 * @wmrowan
->>>>>>> e635955a
 
 v4.0.2
 ---
